import os
import numpy as np
import pickle

from columns import (
    get_all_binary_categorical_columns,
    get_all_columns,
    get_random_column_subset,
    get_selected_binary_categorical_columns,
    get_selected_columns,
)
from helpers import load_csv_data
<<<<<<< HEAD
from parser_helpers import create_preprocessing_parser
from transform_data import map_columns
=======
from models import PCA


### Define paths
RAW_DATA_PATH = "data_raw"
CLEAN_DATA_PATH = "data_clean"
>>>>>>> 555c15be


def compute_mode(arr):
    """
    Computes the mode of an array, ignoring NaN values.

    Args:
        arr (np.ndarray): input array

    Returns:
        float or np.nan: mode of the array or NaN if array is empty.
    """
    values, counts = np.unique(arr[~np.isnan(arr)], return_counts=True)
    if len(counts) == 0:
        return np.nan
    max_count_index = np.argmax(counts)
    return values[max_count_index]


def transform_binary_columns(X, col_indices, columns):
    """
    Transforms binary categorical columns in X.

    Args:
        X (np.ndarray): data
        col_indices (dict): mapping of column names to indices for data
        columns (list): binary categorical column names
    """
    for col in columns:
        idx = col_indices[col]
        arr = X[:, idx]
        mask = np.isin(arr, [1, 2])
        X[:, idx] = np.where(mask, arr - 1, np.nan)


def transform_columns(X, col_indices, binary_categorical_columns):
    """
    Transforms columns in the dataset X according to specified rules.
    Rules are based on answers in the questionnaire used for generation of the dataset.
    See https://www.cdc.gov/brfss/annual_data/2015/pdf/codebook15_llcp.pdf to better understand the transformations.

    Args:
        X (np.ndarray): data
        col_indices (dict): mapping of column names to indices for data
        binary_categorical_columns (list): list of columns names for the binary categorical features
    Returns:
        X (np.ndarray): transformed data array
    """
    # Copy X to avoid modifying original data
    X = map_columns(X, col_indices)

    transform_binary_columns(X, col_indices, binary_categorical_columns)

    return X


def process_dataset(
    X,
    stats,
    numerical_columns,
    categorical_columns,
    multi_class_categorical_columns,
    col_indices,
):
    """
    Processes the dataset X by imputing missing values, standardizing numerical columns,
    and one-hot encoding categorical columns.

    Args:
        X (np.ndarray): data
        stats (dict): statistics for imputation and scaling
        numerical_columns (list): numerical column names
        categorical_columns (list): categorical column names
        multi_class_categorical_columns (list): multi-class categorical columns
        col_indices (dict): mapping of column names to indices for data

    Returns:
        X_array (np.ndarray): processed data
        new_col_indices (dict): mapping of column names to indices for processed data
    """
    X_new = []
    new_col_indices = {}
    col_idx = 0

    # Process numerical columns
    for col in numerical_columns:
        idx = col_indices[col]
        arr = X[:, idx]
        # Impute missing values with mean
        arr = np.where(np.isnan(arr), stats[col]["mean"], arr)
        # Standardize
        arr = (arr - stats[col]["mean"]) / stats[col]["std"]
        X_new.append(arr.reshape(-1, 1))
        new_col_indices[col] = col_idx
        col_idx += 1

    # Process categorical columns
    for col in categorical_columns:
        idx = col_indices[col]
        arr = X[:, idx]
        # Impute missing values with mode
        arr = np.where(np.isnan(arr), stats[col]["mode"], arr)

        if col in multi_class_categorical_columns:
            unique_values = stats[col]["unique_values"]
            # One-hot encode
            for val in unique_values:
                one_hot_arr = (arr == val).astype(float).reshape(-1, 1)
                X_new.append(one_hot_arr)
                new_col_name = f"{col}_{val}"
                new_col_indices[new_col_name] = col_idx
                col_idx += 1
        else:
            X_new.append(arr.reshape(-1, 1))
            new_col_indices[col] = col_idx
            col_idx += 1

    # Stack the columns to form a 2D array
    X_array = np.hstack(X_new)

    return X_array, new_col_indices


def clean_data(
    X_train,
    X_test,
    col_indices,
    numerical_columns,
    categorical_columns,
    binary_categorical_columns,
):
    """
    Cleans and processes the training and test datasets.

    Args:
        X_train (np.ndarray): training data
        X_test (np.ndarray): test data.
        col_indices (dict): mapping of column names to their indices in the data

    Returns:
        X_train (np.array): cleaned training data
        X_test (np.array): cleaned test data
        columns (dict): mapping of column name to idx for cleaned data
    """
    multi_class_categorical_columns = [
        col
        for col in categorical_columns
        if col not in binary_categorical_columns
    ]
    stats = {}

    X_train = transform_columns(
        X_train, col_indices, binary_categorical_columns
    )
    X_test = transform_columns(X_test, col_indices, binary_categorical_columns)

    stats = compute_statistics(
        X_train,
        col_indices,
        numerical_columns,
        categorical_columns,
        multi_class_categorical_columns,
    )

    X_train_array, columns = process_dataset(
        X_train,
        stats,
        numerical_columns,
        categorical_columns,
        multi_class_categorical_columns,
        col_indices,
    )
    X_test_array, _ = process_dataset(
        X_test,
        stats,
        numerical_columns,
        categorical_columns,
        multi_class_categorical_columns,
        col_indices,
    )

    return X_train_array, X_test_array, columns


def compute_statistics(
    X_train,
    col_indices,
    numerical_columns,
    categorical_columns,
    multi_class_categorical_columns,
):
    """
    Computes statistics (mean, std, mode) for numerical and categorical columns in X_train.

    Args:
        X_train (np.ndarray): training
        numerical_columns (list): numerical column names.
        categorical_columns (list): categorical column names.
        col_indices (dict): mapping of column names to indices in the data
        multi_class_categorical_columns (list): multi-class categorical columns.

    Returns:
        stats (dict): statistics for each column.
    """
    stats = {}
    for col in numerical_columns + categorical_columns:
        if col not in col_indices:
            raise ValueError(f"Column '{col}' not found in col_indices.")
        idx = col_indices[col]
        arr = X_train[:, idx]
        # Compute statistics, ignoring NaN values
        mode = compute_mode(arr)
        mean = np.nanmean(arr)
        std = np.nanstd(arr)
        stats[col] = {
            "mode": mode,
            "mean": mean if mean else 0,
            "std": std if mean else 1,
        }
        if col in multi_class_categorical_columns:
            # Store unique values for one-hot encoding
            stats[col]["unique_values"] = np.unique(arr[~np.isnan(arr)])
    return stats

<<<<<<< HEAD

# Define paths
RAW_DATA_PATH = "data_raw"
CLEAN_DATA_PATH = "data_clean"
=======
def load_clean_data(data_path=CLEAN_DATA_PATH):
    """
    Load cleaned data from the specified path.

    Args:
        data_path (str): path to the cleaned data.

    Returns:
        dict: dictionary containing the loaded data.
    """
    return {
        name: np.load(os.path.join(data_path, f"{name}.npy"))
        for name in ["x", "x_final", "y", "ids", "ids_final"]
    }

def get_pca_transformed_data(x, x_final, col_idx_mapping, cols_already_used, max_frac_of_nan=0.8, min_explained_variance=0.7):
    """
    Apply PCA on the remaining columns of the data.

    Args:
        x : np.ndarray(N, D) : data matrix
        x_final : np.ndarray(N, D) : final data matrix
        col_idx_mapping : dict : mapping of column names to indices
        cols_already_used : set : columns already used in the model
        max_frac_of_nan : float : maximum fraction of nans in a column
        min_explained_variance : float : minimum explained variance by the PCA

    Returns:
        x_pca : np.ndarray(N, D) : transformed data matrix
        x_final_pca : np.ndarray(N, D) : transformed final data matrix
        cols_for_pca_map : dict : mapping of column names to indices for PCA transformed data
    """
    ### get subset of columns excluded
    cols_excluded = set(col_idx_mapping.keys()) - cols_already_used
    col_idxs_for_pca = []
    for i, (col, idx) in enumerate(col_idx_mapping.items()):
        ### also filter out columns with too many nans
        if col in cols_excluded and np.isnan(x[:, idx]).mean() < max_frac_of_nan:
            col_idxs_for_pca.append(idx)
    x_pca = x[:, col_idxs_for_pca]
    x_final_pca = x_final[:, col_idxs_for_pca]

    ### fill nans with mean from train
    for col_idx in range(x_pca.shape[1]):
        mean_train = np.nanmean(x_pca[:, col_idx])
        x_pca[np.isnan(x_pca[:, col_idx]), col_idx] = mean_train
        x_final_pca[np.isnan(x_final_pca[:, col_idx]), col_idx] = mean_train

    ### transform all the data using PCA
    pca = PCA(n_components=None, min_explained_variance=min_explained_variance).fit(x_pca)
    x_pca, x_final_pca = pca.transform(x_pca), pca.transform(x_final_pca)
    cols_for_pca_map = {f"pca_{i}": i for i in range(x_pca.shape[1])}

    return x_pca, x_final_pca, cols_for_pca_map

def get_all_data(cfg, pca_kwargs=None, verbose=True):
    """
    Load and clean data, apply PCA if specified, and save the processed data.

    Args:
        cfg : dict : configuration dictionary
        pca_kwargs : dict : kwargs for PCA
        verbose : bool : verbosity

    Returns:
        x : np.ndarray(N, D) : training data
        x_final : np.ndarray(N, D) : final data
        y : np.ndarray(N) : labels
        ids : np.ndarray(N) : ids of training data
        ids_final : np.ndarray(N) : ids of final data
        col_idx_map : dict : mapping of column names to indices
        cleaned_col_idx_map : dict : mapping of column names to indices for cleaned data
    """
    if cfg["allow_load_clean_data"]:
        ### load already cleaned data
        try:
            if verbose: print("Loading clean data...")
            x, x_final, y, ids, ids_final = load_clean_data(data_path=cfg["clean_data_path"]).values()
            with open(os.path.join(cfg["clean_data_path"], "col_idx_map.pkl"), "rb") as f:
                col_idx_map = pickle.load(f)
            with open(os.path.join(cfg["clean_data_path"], "cleaned_col_idx_map.pkl"), "rb") as f:
                cleaned_col_idx_map = pickle.load(f)
            if verbose: print(f"  Final data: {x.shape=}, {x_final.shape=}")
            return x, x_final, y, ids, ids_final, col_idx_map, cleaned_col_idx_map
        except FileNotFoundError:
            if verbose: print("Clean data not found. Loading raw data and cleaning...")

    ### load and clean data
    if verbose: print("Loading raw data...")
    npy_loaded = load_npy_data(cfg["raw_data_path"])
    if npy_loaded:
        ### load data from npy
        x, x_final, y, ids, ids_final, col_idx_map = npy_loaded
    else:
        ### load data from csv
        x, x_final, y, ids, ids_final, col_idx_map = load_csv_data(cfg["raw_data_path"])
    if verbose: print(f"  Raw data: {x.shape=}, {x_final.shape=}")
    if verbose: print("Cleaning data...")
    cleaned_x, cleaned_x_final, cleaned_col_idx_map = clean_data(x, x_final, col_idx_map)
    if verbose: print(f"  Clean data: {cleaned_x.shape=}, {cleaned_x_final.shape=}")

    ### apply PCA on the remaining columns
    if pca_kwargs is not None:
        if verbose: print("  Applying PCA on the remaining columns...")
        pca_x, pca_x_final, pca_col_idx_map = get_pca_transformed_data(x=x, x_final=x_final,
            col_idx_mapping=col_idx_map, cols_already_used=cleaned_col_idx_map.keys(), **pca_kwargs)
        if verbose: print(f"  PCA data: {pca_x.shape=}, {pca_x_final.shape=}")
        x = np.concatenate([cleaned_x, pca_x], axis=1)
        x_final = np.concatenate([cleaned_x_final, pca_x_final], axis=1)
        for k in pca_col_idx_map: # update the column index mapping
            pca_col_idx_map[k] += len(cleaned_col_idx_map)
        cleaned_col_idx_map.update(pca_col_idx_map)
    else:
        x, x_final = cleaned_x, cleaned_x_final
    if verbose: print(f"  Preprocessed data: {x.shape=}, {x_final.shape=}")

    ### remap labels to 0, 1 from -1, 1
    if cfg["remap_labels_to_01"]:
        y = (y + 1) // 2

    ### save processed data used for training
    if verbose: print("Saving clean data...")
    os.makedirs(cfg["clean_data_path"], exist_ok=True)
    for data, name in zip(
        [x, x_final, y, ids, ids_final],
        ['x', 'x_final', 'y', 'ids', 'ids_final']
    ):
        np.save(os.path.join(cfg["clean_data_path"], name + '.npy'), data)
    with open(os.path.join(cfg["clean_data_path"], "col_idx_map.pkl"), "wb") as f:
        pickle.dump(col_idx_map, f)
    with open(os.path.join(cfg["clean_data_path"], "cleaned_col_idx_map.pkl"), "wb") as f:
        pickle.dump(cleaned_col_idx_map, f)

    return x, x_final, y, ids, ids_final, col_idx_map, cleaned_col_idx_map

def resave_csv_as_npy(data_path):
    """
    Resave the data in the specified path as numpy arrays.

    Args:
        data_path (str): path to the data.
    """
    x, x_final, y, ids, ids_final, col_indices = load_csv_data(data_path)
    for data, name in zip(
        [x, x_final, y, ids, ids_final],
        ['x', 'x_final', 'y', 'ids', 'ids_final']
    ):
        np.save(os.path.join(data_path, name + '.npy'), data)

    with open(os.path.join(data_path, "col_indices.pkl"), "wb") as f:
        pickle.dump(col_indices, f)

def load_npy_data(data_path):
    """
    Load data from the specified path.

    Args:
        data_path (str): path to the data.

    Returns:
        tuple: tuple containing the loaded data (x, x_final, y, ids, ids_final, col_indices).
    """
    try:
        with open(os.path.join(data_path, "col_indices.pkl"), "rb") as f:
            col_indices = pickle.load(f)
        data = [np.load(os.path.join(data_path, f"{name}.npy")) for name in ["x", "x_final", "y", "ids", "ids_final"]]
        return *data, col_indices
    except FileNotFoundError:
        return None
>>>>>>> 555c15be


def main():
    """
    Main function to load data, clean it, and save the processed data.
    """
    parser = create_preprocessing_parser()

    args = parser.parse_args()
    if args.features == "fraction" and args.fraction_percentage is None:
        parser.error("--features fraction requires --fraction_percentage.")

    if args.features == "all":
        numerical_columns, categorical_columns = get_all_columns()
        binary_categorical_columns = get_all_binary_categorical_columns()
    elif args.features == "selected":
        numerical_columns, categorical_columns = get_selected_columns()
        binary_categorical_columns = get_selected_binary_categorical_columns()
    else:
        numerical_columns, categorical_columns, binary_categorical_columns = (
            get_random_column_subset(args.fraction_percentage)
        )

    x_train, x_test, y_train, train_ids, test_ids, col_indices = load_csv_data(
        RAW_DATA_PATH
    )

    print("Before cleaning")
    print("x_train: ", x_train.shape)
    print("x_test: ", x_test.shape)

    x_train, x_test, col_indices = clean_data(
        x_train,
        x_test,
        col_indices,
        numerical_columns=numerical_columns,
        categorical_columns=categorical_columns,
        binary_categorical_columns=binary_categorical_columns,
    )

    print("After cleaning")
    print("x_train: ", x_train.shape)
    print("x_test: ", x_test.shape)

    if not os.path.exists(CLEAN_DATA_PATH):
        os.makedirs(CLEAN_DATA_PATH)

    # Save processed data
    for data, name in zip(
        [x_train, x_test, y_train, train_ids, test_ids],
        ["x_train", "x_test", "y_train", "train_ids", "test_ids"],
    ):
        np.save(os.path.join(CLEAN_DATA_PATH, name + ".npy"), data)

    header = ", ".join([col for col in col_indices])

    with open(os.path.join(CLEAN_DATA_PATH, "header.txt"), "w") as f:
        f.write(header)


if __name__ == "__main__":
    main()<|MERGE_RESOLUTION|>--- conflicted
+++ resolved
@@ -10,17 +10,16 @@
     get_selected_columns,
 )
 from helpers import load_csv_data
-<<<<<<< HEAD
+
 from parser_helpers import create_preprocessing_parser
 from transform_data import map_columns
-=======
 from models import PCA
 
 
 ### Define paths
 RAW_DATA_PATH = "data_raw"
 CLEAN_DATA_PATH = "data_clean"
->>>>>>> 555c15be
+
 
 
 def compute_mode(arr):
@@ -245,12 +244,7 @@
             stats[col]["unique_values"] = np.unique(arr[~np.isnan(arr)])
     return stats
 
-<<<<<<< HEAD
-
-# Define paths
-RAW_DATA_PATH = "data_raw"
-CLEAN_DATA_PATH = "data_clean"
-=======
+
 def load_clean_data(data_path=CLEAN_DATA_PATH):
     """
     Load cleaned data from the specified path.
@@ -420,7 +414,6 @@
         return *data, col_indices
     except FileNotFoundError:
         return None
->>>>>>> 555c15be
 
 
 def main():
