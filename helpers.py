--- conflicted
+++ resolved
@@ -145,16 +145,4 @@
         if x_first:
             yield tx[start_index:end_index], y[start_index:end_index]
         else:
-<<<<<<< HEAD
-            yield y[start_index:end_index], tx[start_index:end_index]
-
-
-def create_csv_submission_without_ids(raw_data_path, y_pred, name):
-    test_ids = load_csv_data(raw_data_path)[4]
-    create_csv_submission(test_ids, y_pred, name)
-
-def load_clean_data(data_path):
-    return tuple(np.load(os.path.join(data_path, f"{name}.npy")) for name in ["x_train", "x_test", "y_train"])
-=======
-            yield y[start_index:end_index], tx[start_index:end_index]
->>>>>>> 642d1368
+            yield y[start_index:end_index], tx[start_index:end_index]